package dht_test

import (
	"bytes"
	"crypto/sha256"
	"math/rand"
	"sort"
	"testing/quick"
	"time"

	"github.com/renproject/aw/dht"
	"github.com/renproject/aw/dht/dhtutil"
	"github.com/renproject/aw/wire"
	"github.com/renproject/aw/wire/wireutil"
	"github.com/renproject/id"
	"github.com/renproject/surge"

	. "github.com/onsi/ginkgo"
	. "github.com/onsi/gomega"
)

var _ = Describe("DHT", func() {
	Describe("Addresses", func() {
		Context("when inserting an address", func() {
			It("should be able to query it", func() {
				table := initDHT()

				f := func(seed int64) bool {
					privKey := id.NewPrivKey()
					addr := wireutil.NewAddressBuilder(
						privKey,
						rand.New(rand.NewSource(seed)),
					).Build()

					ok := table.InsertAddr(addr)
					Expect(ok).To(BeTrue())

					signatory := id.NewSignatory(&privKey.PublicKey)
					newAddr, ok := table.Addr(signatory)
					Expect(ok).To(BeTrue())
					Expect(newAddr).To(Equal(addr))
					return true
				}
				Expect(quick.Check(f, nil)).To(Succeed())
			})

			Context("if the address is new", func() {
				It("should return true", func() {
					table := initDHT()

					f := func(seed int64) bool {
						addr := wireutil.NewAddressBuilder(
							id.NewPrivKey(),
							rand.New(rand.NewSource(seed)),
						).Build()

						return table.InsertAddr(addr)
					}
					Expect(quick.Check(f, nil)).To(Succeed())
				})
			})

			Context("if the address already exists", func() {
				It("should return false", func() {
					table := initDHT()

					f := func(seed int64) bool {
						addr := wireutil.NewAddressBuilder(
							id.NewPrivKey(),
							rand.New(rand.NewSource(seed)),
						).Build()

						ok := table.InsertAddr(addr)
						Expect(ok).To(BeTrue())

						return !table.InsertAddr(addr)
					}
					Expect(quick.Check(f, nil)).To(Succeed())
				})
			})

			Context("if the address is old", func() {
				It("should return false", func() {
					table := initDHT()

					f := func(seed int64) bool {
						privKey := id.NewPrivKey()
						addr := wireutil.NewAddressBuilder(
							privKey,
							rand.New(rand.NewSource(seed)),
						).Build()

						ok := table.InsertAddr(addr)
						Expect(ok).To(BeTrue())

						// Decrement the nonce so it is older and re-sign the
						// address.
						addr.Nonce -= 1
						err := addr.Sign(privKey)
						Expect(err).ToNot(HaveOccurred())

						return !table.InsertAddr(addr)
					}
					Expect(quick.Check(f, nil)).To(Succeed())
				})
			})
		})

		Context("when deleting an address", func() {
			It("should not be able to query it", func() {
				table := initDHT()

				f := func(seed int64) bool {
					privKey := id.NewPrivKey()
					addr := wireutil.NewAddressBuilder(
						privKey,
						rand.New(rand.NewSource(seed)),
					).Build()

					// Try to delete the address prior to inserting to make sure
					// it does not panic.
					signatory := id.NewSignatory(&privKey.PublicKey)
					table.DeleteAddr(signatory)

					// Insert the address.
					ok := table.InsertAddr(addr)
					Expect(ok).To(BeTrue())

					// Delete the address and make sure it no longer exists when
					// querying the DHT.
					table.DeleteAddr(signatory)

					_, ok = table.Addr(signatory)
					return !ok
				}
				Expect(quick.Check(f, nil)).To(Succeed())
			})
		})

		Context("when querying random addresses", func() {
			It("should eventually return all addresses", func() {
				table := initDHT()
				numAddrs := rand.Intn(990) + 10 // [10, 1000)

				// Insert `numAddrs` random addresses into the store.
				for i := 0; i < numAddrs; i++ {
					privKey := id.NewPrivKey()
					addr := wireutil.NewAddressBuilder(
						privKey,
						rand.New(rand.NewSource(GinkgoRandomSeed()+1)),
					).Build()

					ok := table.InsertAddr(addr)
					Expect(ok).To(BeTrue())
				}

				// When querying random addresses, eventually we should come
				// across every address.
				addrsMap := make(map[wire.Address]bool, numAddrs)
				for len(addrsMap) < numAddrs {
					addrs := table.Addrs(10)
					Expect(len(addrs)).To(Equal(10))

					for _, addr := range addrs {
						addrsMap[addr] = true
					}
				}
			})

			Context("if there are less than n addresses in the store", func() {
				It("should return all the addresses", func() {
					table := initDHT()
					numAddrs := rand.Intn(100)

					// Insert `numAddrs` random addresses into the store.
					for i := 0; i < numAddrs; i++ {
						privKey := id.NewPrivKey()
						addr := wireutil.NewAddressBuilder(
							privKey,
							rand.New(rand.NewSource(GinkgoRandomSeed()+1)),
						).Build()

						ok := table.InsertAddr(addr)
						Expect(ok).To(BeTrue())
					}

					addrs := table.Addrs(100)
					Expect(len(addrs)).To(Equal(numAddrs))
				})
			})

			Context("if there are no addresses in the store", func() {
				It("should return no addresses", func() {
					table := initDHT()

					addrs := table.Addrs(100)
					Expect(len(addrs)).To(Equal(0))

					addrs = table.Addrs(0)
					Expect(len(addrs)).To(Equal(0))
				})
			})
		})

		Context("when querying the number of addresses", func() {
			It("should return the correct amount", func() {
				table := initDHT()
				numAddrs := rand.Intn(100)

				// Insert `numAddrs` random addresses into the store.
				for i := 0; i < numAddrs; i++ {
					privKey := id.NewPrivKey()
					addr := wireutil.NewAddressBuilder(
						privKey,
						rand.New(rand.NewSource(GinkgoRandomSeed()+1)),
					).Build()

					ok := table.InsertAddr(addr)
					Expect(ok).To(BeTrue())
				}

				n, err := table.NumAddrs()
				Expect(err).ToNot(HaveOccurred())
				Expect(n).To(Equal(numAddrs))
			})
		})
	})

	Describe("Content", func() {
		Context("when initialising a DHT without a content resolver", func() {
			It("should panic", func() {
				privKey := id.NewPrivKey()
				identity := id.NewSignatory(&privKey.PublicKey)
				Expect(func() { dht.New(identity, nil) }).To(Panic())
			})
		})

		Context("when inserting/deleting/querying content", func() {
			It("should use the content resolver", func() {
				insertCh := make(chan id.Hash)
				deleteCh := make(chan id.Hash)
				contentCh := make(chan id.Hash)

				privKey := id.NewPrivKey()
				identity := id.NewSignatory(&privKey.PublicKey)
<<<<<<< HEAD
				resolver := dhtutil.NewChannelResolver(insertCh, deleteCh, contentCh)
				table := dht.New(dht.DefaultOptions(), identity, resolver)
				contentType := uint8(0)
=======
				resolver := dhtutil.NewMockResolver(insertCh, deleteCh, contentCh)
				table := dht.New(identity, resolver)
>>>>>>> a564d75b

				// Insert and wait on the channel to make sure the inner
				// resolver received the message.
				hash := id.Hash(sha256.Sum256(dhtutil.RandomContent()))
				go table.InsertContent(hash, contentType, nil)

				newHash := <-insertCh
				Expect(newHash).To(Equal(hash))

				// Delete and wait on the channel to make sure the inner
				// resolver received the message.
				hash = id.Hash(sha256.Sum256(dhtutil.RandomContent()))
				go table.DeleteContent(hash, contentType)

				newHash = <-deleteCh
				Expect(newHash).To(Equal(hash))

				// Get and wait on the channel to make sure the inner resolver
				// received the message.
				hash = id.Hash(sha256.Sum256(dhtutil.RandomContent()))
				go table.Content(hash, contentType)

				newHash = <-contentCh
				Expect(newHash).To(Equal(hash))

				// Ensure the channels receive no additional messages.
				select {
				case <-insertCh:
					Fail("unexpected insert message")
				case <-deleteCh:
					Fail("unexpected delete message")
				case <-contentCh:
					Fail("unexpected content message")
				case <-time.After(time.Second):
				}
			})
		})

		Context("when checking if the DHT has content with a given hash", func() {
			Context("if the content exists", func() {
				It("should return true", func() {
					table := initDHT()

					f := func(hash id.Hash, contentType uint8, content []byte) bool {
						table.InsertContent(hash, contentType, content)
						return table.HasContent(hash, contentType)
					}
					Expect(quick.Check(f, nil)).To(Succeed())
				})
			})

			Context("if the content does not exist", func() {
				It("should return false", func() {
					table := initDHT()

					f := func(hash id.Hash, contentType uint8) bool {
						return !table.HasContent(hash, contentType)
					}
					Expect(quick.Check(f, nil)).To(Succeed())
				})
			})
		})

		Context("when checking if the DHT has empty content with a given hash", func() {
			Context("if the content exists and is empty", func() {
				It("should return true", func() {
					table := initDHT()

					f := func(hash id.Hash, contentType uint8) bool {
						table.InsertContent(hash, contentType, nil)
						return table.HasEmptyContent(hash, contentType)
					}
					Expect(quick.Check(f, nil)).To(Succeed())
				})
			})

			Context("if the content exists and is not empty", func() {
				It("should return false", func() {
					table := initDHT()

					f := func(hash id.Hash, contentType uint8, content []byte) bool {
						// If the random content is empty, return true.
						if len(content) == 0 {
							return true
						}
						table.InsertContent(hash, contentType, content)
						return !table.HasEmptyContent(hash, contentType)
					}
					Expect(quick.Check(f, nil)).To(Succeed())
				})
			})

			Context("if the content does not exist", func() {
				It("should return false", func() {
					table := initDHT()

					f := func(hash id.Hash, contentType uint8) bool {
						return !table.HasEmptyContent(hash, contentType)
					}
					Expect(quick.Check(f, nil)).To(Succeed())
				})
			})
		})
	})

	Describe("Subnets", func() {
		Context("when adding a subnet", func() {
			It("should be able to query it", func() {
				table := initDHT()

				// Generate a random number of signatories.
				numSignatories := rand.Intn(100)
				signatories := make([]id.Signatory, numSignatories)
				for i := 0; i < numSignatories; i++ {
					privKey := id.NewPrivKey()
					signatories[i] = id.NewSignatory(&privKey.PublicKey)
				}

				hash := table.AddSubnet(signatories)
				newSignatories := table.Subnet(hash)

				// Sort slices and verify they are equal.
				sortSignatories(signatories)
				sortSignatories(newSignatories)
				Expect(newSignatories).To(Equal(signatories))
			})
		})

		Context("when deleting a subnet", func() {
			It("should not be able to query it", func() {
				table := initDHT()

				// Generate a random number of signatories.
				numSignatories := rand.Intn(100)
				signatories := make([]id.Signatory, numSignatories)
				for i := 0; i < numSignatories; i++ {
					privKey := id.NewPrivKey()
					signatories[i] = id.NewSignatory(&privKey.PublicKey)
				}

				hash := table.AddSubnet(signatories)
				table.DeleteSubnet(hash)

				newSignatories := table.Subnet(hash)
				Expect(len(newSignatories)).To(Equal(0))
			})
		})

		Context("when querying a subnet that does not exist", func() {
			It("should return an empty list", func() {
				table := initDHT()

				data := make([]byte, 32)
				_, err := rand.Read(data[:])
				Expect(err).ToNot(HaveOccurred())

				hash := id.NewHash(data)
				signatories := table.Subnet(hash)
				Expect(len(signatories)).To(Equal(0))
			})
		})
	})
})

func initDHT() dht.DHT {
	privKey := id.NewPrivKey()
	identity := id.NewSignatory(&privKey.PublicKey)
	resolver := dht.NewDoubleCacheContentResolver(dht.DefaultDoubleCacheContentResolverOptions(), nil)
	return dht.New(identity, resolver)
}

func sortSignatories(signatories []id.Signatory) {
	sort.Slice(signatories, func(i, j int) bool {
		fst, err := surge.ToBinary(signatories[i])
		Expect(err).ToNot(HaveOccurred())

		snd, err := surge.ToBinary(signatories[j])
		Expect(err).ToNot(HaveOccurred())

		return bytes.Compare(fst, snd) < 0
	})
}<|MERGE_RESOLUTION|>--- conflicted
+++ resolved
@@ -243,18 +243,13 @@
 
 				privKey := id.NewPrivKey()
 				identity := id.NewSignatory(&privKey.PublicKey)
-<<<<<<< HEAD
 				resolver := dhtutil.NewChannelResolver(insertCh, deleteCh, contentCh)
-				table := dht.New(dht.DefaultOptions(), identity, resolver)
-				contentType := uint8(0)
-=======
-				resolver := dhtutil.NewMockResolver(insertCh, deleteCh, contentCh)
 				table := dht.New(identity, resolver)
->>>>>>> a564d75b
 
 				// Insert and wait on the channel to make sure the inner
 				// resolver received the message.
 				hash := id.Hash(sha256.Sum256(dhtutil.RandomContent()))
+				contentType := uint8(0)
 				go table.InsertContent(hash, contentType, nil)
 
 				newHash := <-insertCh
