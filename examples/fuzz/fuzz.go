--- conflicted
+++ resolved
@@ -57,11 +57,7 @@
 				WithPort(uint16(3333+i)),
 			self,
 			clients[i],
-<<<<<<< HEAD
-			handshake.ECIES(opts[i].PrivKey, rand.New(rand.NewSource(time.Now().UnixNano()))))
-=======
 			h)
->>>>>>> 65d92e62
 		tables[i] = peer.NewInMemTable()
 		peers[i] = peer.New(opts[i], tables[i], transports[i])
 		go func(i int) {
